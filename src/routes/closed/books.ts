--- conflicted
+++ resolved
@@ -305,10 +305,6 @@
     }
 );
 
-<<<<<<< HEAD
-export { booksRouter };
-    
-=======
 /**
  * @api {post} /books/ Request to add a book
  *
@@ -708,4 +704,4 @@
 );
 
 export { booksRouter };
->>>>>>> 5a72e4bc
+    