-- Active: 1710457548247@@127.0.0.1@5432@tcss460@public
DROP TABLE IF EXISTS Demo;
CREATE TABLE Demo (DemoID SERIAL PRIMARY KEY,
                        Priority INT,
                        Name TEXT NOT NULL UNIQUE,
                        Message TEXT
);

DROP TABLE IF EXISTS Account CASCADE;
CREATE TABLE Account (Account_ID SERIAL PRIMARY KEY,
                      FirstName VARCHAR(255) NOT NULL,
		              LastName VARCHAR(255) NOT NULL,
                      Username VARCHAR(255) NOT NULL UNIQUE,
                      Email VARCHAR(255) NOT NULL UNIQUE,
                      Phone VARCHAR(15) NOT NULL UNIQUE,
                      Account_Role int NOT NULL
);


DROP TABLE IF EXISTS Account_Credential;
CREATE TABLE Account_Credential (Credential_ID SERIAL PRIMARY KEY,
                      Account_ID INT NOT NULL,
                      Salted_Hash VARCHAR(255) NOT NULL,
                      salt VARCHAR(255),
                      FOREIGN KEY(Account_ID) REFERENCES Account(Account_ID)
);


DROP TABLE IF EXISTS BOOKS;
CREATE TABLE BOOKS (id SERIAL PRIMARY KEY,
        isbn13 BIGINT,
        authors TEXT,
        publication_year INT,
        original_title TEXT,
        title TEXT,
        rating_1_star INT,
        rating_2_star INT,
        rating_3_star INT,
        rating_4_star INT,
        rating_5_star INT,
        image_url TEXT,
        image_small_url TEXT
    );
<<<<<<< HEAD
=======

CREATE SEQUENCE books_id_seq;
ALTER TABLE books ALTER COLUMN id SET DEFAULT nextval('books_id_seq');
ALTER SEQUENCE books_id_seq OWNED BY books.id;
SELECT setval('books_id_seq', 10000, true);
>>>>>>> ab405d64
<|MERGE_RESOLUTION|>--- conflicted
+++ resolved
@@ -41,11 +41,8 @@
         image_url TEXT,
         image_small_url TEXT
     );
-<<<<<<< HEAD
-=======
 
 CREATE SEQUENCE books_id_seq;
 ALTER TABLE books ALTER COLUMN id SET DEFAULT nextval('books_id_seq');
 ALTER SEQUENCE books_id_seq OWNED BY books.id;
-SELECT setval('books_id_seq', 10000, true);
->>>>>>> ab405d64
+SELECT setval('books_id_seq', 10000, true);